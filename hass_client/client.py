"""
Home Assistant Client for python.

Simple wrapper for the Websocket API
provided by Home Assistant that allows for rapid development of apps
connected to Home Assistant.
"""

<<<<<<< HEAD
=======
from __future__ import annotations

>>>>>>> 17536523
import asyncio
import logging
import os
import pprint
from collections.abc import Callable
from typing import TYPE_CHECKING, Any

import aiohttp
from aiohttp import (
    ClientSession,
    ClientWebSocketResponse,
    TCPConnector,
    WSMsgType,
    client_exceptions,
)

from .const import MATCH_ALL
from .exceptions import (
    AuthenticationFailed,
    CannotConnect,
    ConnectionFailed,
    ConnectionFailedDueToLargeMessage,
    FailedCommand,
    InvalidMessage,
    NotConnected,
)
from .models import (
    Area,
    AuthCommandMessage,
    AuthRequiredMessage,
    AuthResultMessage,
    CallServiceResult,
    CommandResultData,
    Config,
    Device,
    Entity,
    EntityStateEvent,
    Event,
    Message,
    State,
)

if TYPE_CHECKING:
    from types import TracebackType

try:
    import orjson as json

    HAS_ORJSON = True
except ImportError:
    import json

    HAS_ORJSON = False

LOGGER = logging.getLogger(__package__)
MAX_MESSAGE_SIZE = 16 * 1024 * 1024  # 16MB

EventCallback = Callable[[Event], None]
EntityChangedCallback = Callable[[EntityStateEvent], None]
SubscriptionCallback = Callable[[Message], None]


class HomeAssistantClient:
    """Connection to HomeAssistant (over websockets)."""

    def __init__(
        self,
        websocket_url: str,
        token: str | None,
        aiohttp_session: ClientSession | None = None,
    ) -> None:
        """
        Initialize the connection to HomeAssistant.

        Parameters:
        - websocket_url: full url to the HomeAssistant websocket api or None for supervisor.
        - token: a long lived token or None when using supervisor.
        - aiohttp_session: optionally provide an existing aiohttp session.
        """
        self._websocket_url = websocket_url
        self._token = token
        self._subscriptions: dict[int, tuple[dict[str, Any], SubscriptionCallback]] = {}
        self._version = None
        self._last_msg_id = 1
        self._loop = asyncio.get_running_loop()
        self._http_session_provided = aiohttp_session is not None
        self._http_session = aiohttp_session
        self._client: ClientWebSocketResponse | None = None
        self._result_futures: dict[str, asyncio.Future] = {}
        self._shutdown_complete_event: asyncio.Event | None = None
        self._msg_id_lock = asyncio.Lock()

    @property
    def connected(self) -> bool:
        """Return if we're currently connected."""
        return self._client is not None and not self._client.closed

    @property
    def version(self) -> str:
        """Return version of connected Home Assistant instance."""
        return self._version

    async def subscribe_events(
        self, cb_func: Callable[[Event], None], event_type: str = MATCH_ALL
    ) -> Callable:
        """
        Subscribe to (all) HA events.

        Parameters:
            - cb_func: callback function or coroutine
            - event_type: Optionally only listen for these event types (defaults to all.)

        Returns: function to remove the listener.
        """

        def handle_message(message: Message):
            if asyncio.iscoroutinefunction(cb_func):
                self._loop.create_task(cb_func(message["event"]))
            else:
                self._loop.call_soon(cb_func, message["event"])

        return await self.subscribe(handle_message, "subscribe_events", event_type=event_type)

    async def subscribe_entities(
        self, cb_func: Callable[[EntityStateEvent], None], entity_ids: list[str]
    ) -> None:
        """
        Subscribe to state_changed events for specific entities only.

        Parameters:
            - cb_func: callback function or coroutine
            - entity_ids: A list of entity_ids to watch.

        Returns: function to remove the listener.

        NOTE: The returned events are a compressed version of the state for performance reasons.
        """

        def handle_message(message: Message):
            if asyncio.iscoroutinefunction(cb_func):
                self._loop.create_task(cb_func(message["event"]))
            else:
                self._loop.call_soon(cb_func, message["event"])

        return await self.subscribe(handle_message, "subscribe_entities", entity_ids=entity_ids)

    async def call_service(
        self,
        domain: str,
        service: str,
        service_data: dict[str, Any] | None = None,
        target: dict[str, Any] | None = None,
    ) -> CallServiceResult:
        """
        Call service on Home Assistant.

        Parameters:
            - domain: Domain of the service to call (e.g. light, switch).
            - service: The service to call  (e.g. turn_on).
            - service_data: Optional dict with parameters (e.g. { brightness: 20 }).
            - target: Optional dict with target parameters (e.g. { device_id: "aabbccddeeffgg" }).
        """
        if not self.connected:
            msg = "Please call connect first."
            raise NotConnected(msg)
        params = {"domain": domain, "service": service}
        if service_data:
            params["service_data"] = service_data
        if target:
            params["target"] = target
        return await self.send_command("call_service", **params)

    async def get_states(self) -> list[State]:
        """Get dump of the current states within Home Assistant."""
        return await self.send_command("get_states")

    async def get_config(self) -> list[Config]:
        """Get dump of the current config in Home Assistant."""
        return await self.send_command("get_states")

    async def get_services(self) -> dict[str, dict[str, Any]]:
        """Get dump of the current services in Home Assistant."""
        return await self.send_command("get_services")

    async def get_area_registry(self) -> list[Area]:
        """Get Area Registry."""
        return await self.send_command("config/area_registry/list")

    async def get_device_registry(self) -> list[Device]:
        """Get Device Registry."""
        return await self.send_command("config/device_registry/list")

    async def get_entity_registry(self) -> list[Entity]:
        """Get Entity Registry."""
        return await self.send_command("config/entity_registry/list")

    async def get_entity_registry_entry(self, entity_id: str) -> Entity:
        """Get single entry from Entity Registry."""
        return await self.send_command("config/entity_registry/get", entity_id=entity_id)

    async def send_command(self, command: str, **kwargs: dict[str, Any]) -> CommandResultData:
        """Send a command to the HA websocket and return response."""
        future: asyncio.Future[CommandResultData] = self._loop.create_future()
        if "message_id" in kwargs:
            message_id = kwargs.pop("message_id")
        else:
            message_id = await self._get_message_id()
        message = {"id": message_id, "type": command, **kwargs}
        self._result_futures[message_id] = future
        await self._send_json_message(message)
        try:
            return await future
        finally:
            self._result_futures.pop(message_id)

    async def send_command_no_wait(
        self, command: str, **kwargs: dict[str, Any]
    ) -> dict[str, Any] | list[dict[str, Any]]:
        """Send a command to the HA websocket without awaiting the response."""
        message_id = await self._get_message_id()
        message = {"id": message_id, "type": command, **kwargs}
        asyncio.create_task(self._send_json_message(message))

    async def subscribe(
        self, cb_func: Callable[[Message], None], command: str, **kwargs: dict[str, Any]
    ) -> Callable:
        """
        Instantiate a subscription for the given command.

        Parameters:
            - cb_func: callback function or coroutine which will be called when a message comes in.
            - command: The command to issue to the server.
            - kwargs: Optionally provider any arguments.

        Returns: function to remove the listener.
        """
        message_base = {"command": command, **kwargs}
        sub = (message_base, cb_func)

        message_id = await self._get_message_id()
        await self.send_command(**message_base, message_id=message_id)
        self._subscriptions[message_id] = sub

        def remove_listener():
            self._subscriptions.pop(message_id)
            # try to unsubscribe
            if "subscribe" not in message_base["type"]:
                return
            unsub_command = message_base["type"].replace("subscribe", "unsubscribe")
            asyncio.create_task(self.send_command_no_wait(unsub_command, subscription=message_id))

        return remove_listener

    async def connect(self) -> None:
        """Connect to the websocket server."""
        if self.connected:
            # already connected
            return
        if not self._http_session_provided and self._http_session is None:
            self._http_session = ClientSession(
                loop=self._loop, connector=TCPConnector(enable_cleanup_closed=True)
            )
        ws_url = self._websocket_url or "ws://supervisor/core/websocket"
        ws_token = self._token or os.environ.get("HASSIO_TOKEN")
        LOGGER.debug("Connecting to Home Assistant Websocket API on %s", ws_url)
        try:
            self._client = await self._http_session.ws_connect(
                ws_url, heartbeat=55, max_msg_size=MAX_MESSAGE_SIZE
            )
            version_msg: AuthRequiredMessage = await self._client.receive_json()
            self._version = version_msg["ha_version"]
            # send authentication
            auth_command: AuthCommandMessage = {
                "type": "auth",
                "access_token": ws_token,
            }
            await self._client.send_json(auth_command)
            auth_result: AuthResultMessage = await self._client.receive_json()
            if auth_result["type"] != "auth_ok":
                raise AuthenticationFailed(auth_result.get("message", "Authentication failed"))
        except (
            client_exceptions.WSServerHandshakeError,
            client_exceptions.ClientError,
        ) as err:
            raise CannotConnect(err) from err

        LOGGER.info(
            "Connected to Home Assistant %s (version %s)",
            self._websocket_url.split("://")[1].split("/")[0],
            self.version,
        )

    async def disconnect(self) -> None:
        """Disconnect the client."""
        if not self.connected:
            return
        LOGGER.debug("Closing client connection")
        self._shutdown_complete_event = asyncio.Event()
        await self._client.close()

        if not self._http_session_provided and self._http_session:
            await self._http_session.close()
            self._http_session = None
        await self._shutdown_complete_event.wait()

    async def start_listening(self) -> None:
        """Connect (if needed) and start listening to incoming messages from the server."""
        await self.connect()
        try:
            while not self._client.closed:
                msg = await self._client.receive()

                if msg.type in (WSMsgType.CLOSE, WSMsgType.CLOSED, WSMsgType.CLOSING):
                    break

                if msg.type == WSMsgType.ERROR:
                    if msg.data.code == aiohttp.WSCloseCode.MESSAGE_TOO_BIG:
                        # in the edge case we run into this, the lib consumer could
                        # decide to increase the MAX_MESSAGE_SIZE constant but messages
                        # bigger than 16MB are really just to big for a websocket.
                        raise ConnectionFailedDueToLargeMessage
                    raise ConnectionFailed

                if msg.type != WSMsgType.TEXT:
                    msg = f"Received non-Text message: {msg.type}"
                    raise InvalidMessage(msg)

                try:
                    data = msg.json(loads=json.loads)
                except ValueError as err:
                    msg = "Received invalid JSON."
                    raise InvalidMessage(msg) from err

                if LOGGER.isEnabledFor(logging.DEBUG):
                    LOGGER.debug("Received message:\n%s\n", pprint.pformat(msg))

                self._handle_incoming_message(data)

        finally:
            LOGGER.debug("Listen completed. Cleaning up")
            # cancel all command-tasks awaiting a result
            for future in self._result_futures.values():
                future.cancel()

            if not self._client.closed:
                await self._client.close()

            if self._shutdown_complete_event:
                self._shutdown_complete_event.set()

    def _handle_incoming_message(self, msg: Message) -> None:
        """Handle incoming message."""
        # command result
        if msg["type"] == "result":
            future = self._result_futures.get(msg["id"])

            if future is None:
                LOGGER.warning("Received result for unknown message with ID: %s", msg["id"])
                return

            if msg["success"]:
                future.set_result(msg["result"])
                return

            future.set_exception(FailedCommand(msg["error"]["message"]))
            return

        # subscription callback
        if msg["id"] in self._subscriptions:
            handler = self._subscriptions[msg["id"]][1]
            if asyncio.iscoroutinefunction(handler):
                self._loop.create_task(handler(msg))
            else:
                self._loop.call_soon(handler, msg)

        # unknown message received, log it
        LOGGER.debug("Received message with unknown type '%s': %s", msg["type"], msg)

    async def _send_json_message(self, message: dict[str, Any]) -> None:
        """Send a message.

        Raises NotConnected if client not connected.
        """
        if not self.connected:
            raise NotConnected

        if LOGGER.isEnabledFor(logging.DEBUG):
            LOGGER.debug("Publishing message:\n%s\n", pprint.pformat(message))

        assert self._client
        assert "id" in message

        if HAS_ORJSON:
            await self._client.send_str(json.dumps(message).decode())
        else:
            await self._client.send_json(message)

    async def __aenter__(self) -> HomeAssistantClient:
        """Connect to the websocket."""
        await self.connect()
        return self

    async def __aexit__(
        self,
        exc_type: type[BaseException] | None,
        exc_val: BaseException | None,
        exc_tb: TracebackType | None,
    ) -> bool | None:
        """Exit context manager."""
        await self.disconnect()

    def __repr__(self) -> str:
        """Return the representation."""
        prefix = "" if self.connected else "not "
        return f"{type(self).__name__}(ws_server_url={self._websocket_url!r}, {prefix}connected)"

    async def _get_message_id(self) -> int:
        """Return a new message id."""
        async with self._msg_id_lock:
            self._last_msg_id = message_id = self._last_msg_id + 1
            return message_id<|MERGE_RESOLUTION|>--- conflicted
+++ resolved
@@ -6,11 +6,8 @@
 connected to Home Assistant.
 """
 
-<<<<<<< HEAD
-=======
 from __future__ import annotations
 
->>>>>>> 17536523
 import asyncio
 import logging
 import os
